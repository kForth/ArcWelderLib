--- conflicted
+++ resolved
@@ -17,11 +17,7 @@
       matrix:
         config:
         - {
-<<<<<<< HEAD
-            name: "Windows Latest MSVC", artifact: "C:\Program Files\PowerShell\7\pwsh.EXE -command",
-=======
             name: "Windows Latest MSVC", artifact: "Windows-MSVC.tar.xz",
->>>>>>> 13240a24
             os: windows-latest,
             cc: "cl", cxx: "cl",
             environment_script: "C:/Program Files (x86)/Microsoft Visual Studio/2019/Enterprise/VC/Auxiliary/Build/vcvars64.bat"
